--- conflicted
+++ resolved
@@ -9,12 +9,7 @@
 cargo add simple-vm
 ```
 
-<<<<<<< HEAD
 
-
-
-=======
->>>>>>> 45c6e271
 ## Example 
 ```
 let x = 5;
